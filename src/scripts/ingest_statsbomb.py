--- conflicted
+++ resolved
@@ -2,12 +2,9 @@
 
 import argparse
 import contextlib
-<<<<<<< HEAD
 import sqlite3
 import sys
-=======
 import logging
->>>>>>> 921b5603
 import tempfile
 from pathlib import Path
 from typing import Iterable, Iterator, List, Optional
@@ -81,7 +78,6 @@
     processed = 0
     failures: List[str] = []
 
-<<<<<<< HEAD
     with sqlite3.connect(db_path) as connection:
         connection.row_factory = sqlite3.Row
         for input_arg in inputs:
@@ -91,7 +87,7 @@
                     processed += 1
                 except Exception as exc:
                     msg = f"✗ Failed for {events_path}: {exc}"
-                    print(msg, file=sys.stderr)
+                    logger.error(msg, file=sys.stderr)
                     failures.append(msg)
                     if stop_on_error:
                         raise
@@ -99,28 +95,10 @@
                     if events_path.name.startswith("events_") and events_path.parent == Path(tempfile.gettempdir()):
                         with contextlib.suppress(Exception):
                             events_path.unlink(missing_ok=True)
-=======
-    for input_arg in inputs:
-        for events_path in iter_event_files(input_arg):
-            try:
-                load_match_events(events_path, db_path)
-                processed += 1
-            except Exception as exc:
-                msg = f"✗ Failed for {events_path}: {exc}"
-                logger.error(msg, exc_info=exc)
-                failures.append(msg)
-                if stop_on_error:
-                    raise
-            finally:
-                if events_path.name.startswith("events_") and events_path.parent == Path(tempfile.gettempdir()):
-                    with contextlib.suppress(Exception):
-                        events_path.unlink(missing_ok=True)
->>>>>>> 921b5603
 
-    logger.info("Done. Files processed: %s. Database: %s", processed, db_path)
+    logger.info(f"\nDone. Files processed: {processed}. Database: {db_path}")
     if failures:
-        formatted_failures = "\n- ".join(failures)
-        logger.warning("Some files failed:\n- %s", formatted_failures)
+        logger.warning("Some files failed:", *failures, sep="\n- ")
 
 
 def main(argv: Optional[Iterable[str]] = None) -> None:
